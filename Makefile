<<<<<<< HEAD
VERSION := $(shell cat src/main/resources/version)
TIME    := $(shell date -u +"%Y-%m-%d-%H%M%S")
FILES   := $(shell find src -name "*.clj")
=======
VERSION = $(shell perl -ne '/defproject conexp-clj "(.*)"/ && print $$1' project.clj)
TIME    = $(shell date -u +"%Y%m%d%H%M%S")

FILES   = $(shell find src -name "*.clj")
>>>>>>> 23dd5359

all: clean conexp-clj-$(VERSION).zip
	@mv builds/conexp-clj-$(VERSION).zip builds/conexp-clj-$(VERSION)-$(TIME).zip

target/conexp-clj-$(VERSION)-standalone.jar: $(FILES)
	@lein uberjar

conexp-clj-$(VERSION).zip: target/conexp-clj-$(VERSION)-standalone.jar
	@mkdir -p builds/conexp-clj/lib/ builds/conexp-clj/bin/
	@cp src/main/scripts/conexp-clj.clj builds/conexp-clj/lib/
	@cp -r src/main/scripts/conexp-clj src/main/scripts/conexp-clj.bat builds/conexp-clj/bin/
	@cp README.md builds/conexp-clj/
	@cp target/conexp-clj-$(VERSION)-standalone.jar builds/conexp-clj/lib/
	@zip -q -r builds/conexp-clj-$(VERSION).zip builds/conexp-clj

clean:
	@rm -rf builds/conexp-clj/ lib/classes target/

distclean: clean
	@rm -rf lib builds

test: clean
	@lein do deps, test

upload: all
	@chmod a+r builds/conexp-clj-$(VERSION)-$(TIME).zip
	@scp builds/conexp-clj-$(VERSION)-$(TIME).zip lat:public_html/downloads/conexp-clj-$(VERSION)-$(TIME).zip<|MERGE_RESOLUTION|>--- conflicted
+++ resolved
@@ -1,13 +1,6 @@
-<<<<<<< HEAD
-VERSION := $(shell cat src/main/resources/version)
-TIME    := $(shell date -u +"%Y-%m-%d-%H%M%S")
+VERSION := $(shell perl -ne '/defproject conexp-clj "(.*)"/ && print $$1' project.clj)
+TIME    := $(shell date -u +"%Y%m%d%H%M%S")
 FILES   := $(shell find src -name "*.clj")
-=======
-VERSION = $(shell perl -ne '/defproject conexp-clj "(.*)"/ && print $$1' project.clj)
-TIME    = $(shell date -u +"%Y%m%d%H%M%S")
-
-FILES   = $(shell find src -name "*.clj")
->>>>>>> 23dd5359
 
 all: clean conexp-clj-$(VERSION).zip
 	@mv builds/conexp-clj-$(VERSION).zip builds/conexp-clj-$(VERSION)-$(TIME).zip
