<<<<<<< HEAD
VERSION = 0.0.8-SNAPSHOT
=======
VERSION = 1.0.0
>>>>>>> d21723a0
TIME = $(shell date -u +"%Y%m%d%H%M%S")

FILES = $(shell find src -name "*.clj")

all: clean conexp-clj-$(VERSION).zip
	@mv conexp-clj-$(VERSION).zip conexp-clj-$(VERSION)-$(TIME).zip

target/conexp-clj-$(VERSION)-standalone.jar: $(FILES)
	@lein uberjar

conexp-clj-$(VERSION).zip: target/conexp-clj-$(VERSION)-standalone.jar
	@mkdir -p conexp-clj/lib/ conexp-clj/bin/
	@cp src/scripts/conexp-clj.clj conexp-clj/lib/
	@cp -r src/scripts/conexp-clj src/scripts/conexp-clj.bat conexp-clj/bin/
	@cp README.md conexp-clj/
	@cp -r src/res conexp-clj/lib/
	@cp target/conexp-clj-$(VERSION)-standalone.jar conexp-clj/lib/
	@zip -q -r conexp-clj-$(VERSION).zip conexp-clj

clean:
	@rm -rf conexp-clj/ lib/classes target/

distclean: clean
	@rm -rf lib conexp-clj-*.zip

test: clean
	@lein do deps, test

upload: all
	@chmod a+r conexp-clj-$(VERSION)-$(TIME).zip
	@scp conexp-clj-$(VERSION)-$(TIME).zip math:public_html/downloads/conexp-clj-$(VERSION)-$(TIME).zip<|MERGE_RESOLUTION|>--- conflicted
+++ resolved
@@ -1,8 +1,4 @@
-<<<<<<< HEAD
-VERSION = 0.0.8-SNAPSHOT
-=======
 VERSION = 1.0.0
->>>>>>> d21723a0
 TIME = $(shell date -u +"%Y%m%d%H%M%S")
 
 FILES = $(shell find src -name "*.clj")
