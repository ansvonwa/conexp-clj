--- conflicted
+++ resolved
@@ -12,35 +12,21 @@
   :min-lein-version "1.5.0"
   :description "A ConExp rewrite in clojure"
   :url "http://www.math.tu-dresden.de/~borch/conexp-clj/"
-<<<<<<< HEAD
-  :repositories {"snapshots" "https://oss.sonatype.org/content/repositories/snapshots/",
-                 "releases"  "https://oss.sonatype.org/content/repositories/releases/"}
-  :dependencies [[org.clojure/clojure               "1.3.0-master-SNAPSHOT"]
-=======
   :dependencies [[org.clojure/clojure               "1.3.0"]
                  [org.clojure/tools.cli             "0.1.0"]
                  [org.clojure/core.incubator        "0.1.0"]
->>>>>>> 355bbbf2
                  [org.clojure.contrib/combinatorics "1.3.0-SNAPSHOT"]
                  [org.clojure.contrib/def           "1.3.0-SNAPSHOT"]
                  [org.clojure.contrib/graph         "1.3.0-SNAPSHOT"]
                  [org.clojure.contrib/lazy-xml      "1.3.0-SNAPSHOT"]
                  [org.clojure.contrib/math          "1.3.0-SNAPSHOT"]
                  [org.clojure.contrib/profile       "1.3.0-SNAPSHOT"]
-<<<<<<< HEAD
-                 [org.clojure.contrib/set           "1.3.0-SNAPSHOT"]
                  [org.apache.commons/commons-math   "2.1"]
                  [jline                             "0.9.94"]]
   :dev-dependencies [[swank-clojure "1.3.2"]]
   :aot [conexp.main
         conexp.contrib.gui
         conexp.contrib.java]
-=======
-                 [org.apache.commons/commons-math   "2.0"]
-                 [jline                             "0.9.94"]]
-  :dev-dependencies [[swank-clojure "1.3.2"]]
-  :aot [conexp.main conexp.contrib.gui]
->>>>>>> 355bbbf2
   :keep-non-project-classes true
   :jar-name "conexp-clj.jar"
   :jvm-opts ["-server", "-Xmx1g"]
