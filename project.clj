;; Copyright (c) Daniel Borchmann. All rights reserved.
;; The use and distribution terms for this software are covered by the
;; Eclipse Public License 1.0 (http://opensource.org/licenses/eclipse-1.0.php)
;; which can be found in the file LICENSE at the root of this distribution.
;; By using this software in any fashion, you are agreeing to be bound by
;; the terms of this license.
;; You must not remove this notice, or any other, from this software.

;;;

<<<<<<< HEAD
(defproject conexp-clj "1.2.0-SNAPSHOT"
=======
(defproject conexp-clj "1.1.2"
>>>>>>> 9c496674
  :min-lein-version "2.0.0"
  :description "A ConExp rewrite in clojure"
  :url "http://github.com/exot/conexp-clj/"
  :license {:name "Eclipse Public License"
            :url "http://www.eclipse.org/legal/epl-v10.html"}
  :repositories [["math" {:url "http://www.math.tu-dresden.de/~borch/repos/mvn/"
                          :checksum :ignore}]]
  :dependencies [[org.clojure/clojure             "1.6.0"]
                 [org.clojure/tools.cli           "0.3.1"]
                 [org.clojure/core.incubator      "0.1.3"]
                 [org.clojure/math.combinatorics  "0.0.7"]
                 [org.clojure/math.numeric-tower  "0.0.4"]
                 [org.apache.commons/commons-math "2.2"]
                 [conexp-clj/G                    "0.1.1"]
                 [conexp-clj/LatDraw              "0.0.1"]
                 [seesaw                          "1.4.3"]
                 [reply                           "0.3.7"
                  :exclusions [org.clojure/clojure]]]
  :aot [conexp.main
        conexp.contrib.java
        conexp.contrib.gui]
  :keep-non-project-classes true
  :global-vars {*warn-on-reflection* true}
  :test-paths ["tests" "src/test/"]
  :compile-path "lib/classes/"
  :scm {:url "git@github.com:exot/conexp-clj.git"}
  :java-opts ["-Dawt.useSystemAAFontSettings=on"])

;;;

nil<|MERGE_RESOLUTION|>--- conflicted
+++ resolved
@@ -8,11 +8,7 @@
 
 ;;;
 
-<<<<<<< HEAD
 (defproject conexp-clj "1.2.0-SNAPSHOT"
-=======
-(defproject conexp-clj "1.1.2"
->>>>>>> 9c496674
   :min-lein-version "2.0.0"
   :description "A ConExp rewrite in clojure"
   :url "http://github.com/exot/conexp-clj/"
