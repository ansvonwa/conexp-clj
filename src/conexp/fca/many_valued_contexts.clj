;; Copyright (c) Daniel Borchmann. All rights reserved.
;; The use and distribution terms for this software are covered by the
;; Eclipse Public License 1.0 (http://opensource.org/licenses/eclipse-1.0.php)
;; which can be found in the file LICENSE at the root of this distribution.
;; By using this software in any fashion, you are agreeing to be bound by
;; the terms of this license.
;; You must not remove this notice, or any other, from this software.

(ns conexp.fca.many-valued-contexts
  (:use conexp.base
	conexp.fca.contexts))

;;;

(deftype Many-Valued-Context [objects attributes incidence]
  Object
  (equals [this other]
    (and (= (class this) (class other))
	 (= (.objects this) (.objects other))
	 (= (.attributes this) (.attributes other))
	 (= (.incidence this) (.incidence other))))
  (hashCode [this]
    (hash-combine-hash Many-Valued-Context objects attributes incidence)))

(defmethod objects Many-Valued-Context [mv-ctx]
  (.objects mv-ctx))

(defmethod attributes Many-Valued-Context [mv-ctx]
  (.attributes mv-ctx))

(defmethod incidence Many-Valued-Context [mv-ctx]
  (.incidence mv-ctx))

(defn print-mv-context
  "Prints the given many-valued context mv-ctx as a value-table."
  [mv-ctx]
  (let [objs         (sort (objects mv-ctx)),
	atts         (sort (attributes mv-ctx)),
	inz          (incidence mv-ctx),

	str          #(if (nil? %) "nil" (str %))

	max-obj-len  (reduce #(max %1 (count (str %2))) 0 objs)
	max-att-lens (loop [lens (into {} (for [att atts]
					    [att (count (str att))]))
			    triples (for [g objs,
					  m atts]
				      [g m (inz [g m])])]
		       (if (empty? triples)
			 lens
			 (let [[g m w] (first triples)
			       len (count (str w))]
			   (if (> len (lens m))
			     (recur (assoc lens m len) (rest triples))
			     (recur lens (rest triples))))))]
    (with-str-out
      (ensure-length "" max-obj-len " ") " |" (for [att atts]
						[(ensure-length (str att) (max-att-lens att) " ") " "])
      "\n"
      (ensure-length "" max-obj-len "-") "-+" (for [att atts]
						(ensure-length "" (inc (max-att-lens att)) "-"))
      "\n"
      (for [obj objs]
	[(ensure-length (str obj) max-obj-len)
	 " |"
	 (for [att atts]
	   [(ensure-length (str (inz [obj att]))
			   (max-att-lens att))
	    " "])
	 "\n"]))))

(defmethod print-method Many-Valued-Context [mv-ctx out]
  (.write out (print-mv-context mv-ctx)))

;;;

(defmulti make-mv-context
  "Constructs a many-valued context from a set of objects, a set of
  attributes and an incidence relation, given as set of triples [g m w]
<<<<<<< HEAD
  or as a function from pairs [g m] to values w."
=======
  or as a function from two arguments g and m to values w."
>>>>>>> d4c06c9b
  {:arglists '([objects attributes incidence])}
  (fn [& args] (vec (map clojure-type args))))

(defmethod make-mv-context [clojure-coll clojure-coll clojure-coll]
  [objs atts inz]
  (let [objs (set objs),
        atts (set atts)]
    (Many-Valued-Context. objs atts
                          (loop [hash {}
                                 items inz]
                            (if (empty? items)
                              hash
                              (let [[g m w] (first items)]
                                (recur (if (and (contains? objs g)
                                                (contains? atts m))
                                         (assoc hash [g m] w)
                                         hash)
                                       (rest items))))))))

(defmethod make-mv-context [clojure-coll clojure-coll clojure-fn]
  [objs atts inz-fn]
<<<<<<< HEAD
  (ManyValuedContext (set objs) (set atts)
                     (if (map? inz-fn)
                       inz-fn
                       (hashmap-by-function (fn [[g m]]
                                              (inz-fn [g m]))
                                            (cross-product objs atts)))))
=======
  (Many-Valued-Context. (set objs) (set atts)
                        (hashmap-by-function (fn [[g m]]
                                               (inz-fn g m))
                                             (cross-product objs atts))))
>>>>>>> d4c06c9b

(defmethod make-mv-context :default [objs atts inz]
  (illegal-argument "No method defined for types "
		    (clojure-type objs) ", "
		    (clojure-type atts) ", "
		    (clojure-type vals) ", "
		    (clojure-type inz) "."))

;;;

(defn scale-mv-context
  "Scales given many-valued context mv-ctx with given scales. scales
  must be a map from attributes m to contexts K, where all possible
  values of m in mv-ctx are among the objects in K."
  [mv-ctx scales]
  (assert (map? scales))
  (let [inz (incidence mv-ctx),
	objs (objects mv-ctx),
	atts (set-of [m n] [m (attributes mv-ctx)
			    n (attributes (scales m))]),
	inz (set-of [g [m n]] [g objs
			       [m n] atts
			       :let [w (inz [g m])]
			       :when ((incidence (scales m)) [w n])])]
    (make-context objs atts inz)))

(defn nominal-scale
  "Returns the nominal scale on the set base."
  [base]
  (diag-context base))

(defn ordinal-scale
  "Returns the ordinal scale on the set base, optionally given an
  order relation <=."
  ([base]
     (ordinal-scale base <=))
  ([base <=]
     (make-context base base <=)))

(defn interordinal-scale
  "Returns the interordinal scale on the set base, optionally given
  two order relations <= and >=."
  ([base]
     (interordinal-scale base <= >=))
  ([base <= >=]
     (let [objs base,
	   atts-<= (map #(str "<= " %) base),
	   atts->= (map #(str ">= " %) base),
	   inz-<= (set-of [g (str "<= " m)]
			  [g objs
			   m base
			   :when (<= g m)]),
	   inz->= (set-of [g (str ">= " m)]
			  [g objs
			   m base
			   :when (>= g m)])]
       (make-context base (union atts-<= atts->=) (union inz-<= inz->=)))))

(defn biordinal-scale
  "Returns the biordinal scale on the sequence base, optionally given
  two order relations <= and >=. Note that base must be
  ordered (e.g. vector or list), because otherwise the result will be
  arbitrary."
  ([base n]
     (biordinal-scale base n <= >=))
  ([base n <= >=]
     (let [first-objs (take n base),
	   rest-objs (drop n base),

	   first-atts (map #(str "<= " %) first-objs),
	   rest-atts (map #(str ">= " %) rest-objs),

	   first-inz (set-of [g (str "<= " m)]
			     [g first-objs
			      m first-objs
			      :when (<= g m)]),
	   rest-inz (set-of [g (str ">= " m)]
			    [g rest-objs
			     m rest-objs
			     :when (>= g m)])]
       (make-context base
		     (union first-atts rest-atts)
		     (union first-inz rest-inz)))))

(defn dichotomic-scale
  "Returns the dichotimic scale on the set base. Note that base must
  have exactly two arguments."
  [base]
  (assert (= 2 (count base)))
  (diag-context base))

;;;

nil<|MERGE_RESOLUTION|>--- conflicted
+++ resolved
@@ -77,11 +77,7 @@
 (defmulti make-mv-context
   "Constructs a many-valued context from a set of objects, a set of
   attributes and an incidence relation, given as set of triples [g m w]
-<<<<<<< HEAD
-  or as a function from pairs [g m] to values w."
-=======
   or as a function from two arguments g and m to values w."
->>>>>>> d4c06c9b
   {:arglists '([objects attributes incidence])}
   (fn [& args] (vec (map clojure-type args))))
 
@@ -103,19 +99,10 @@
 
 (defmethod make-mv-context [clojure-coll clojure-coll clojure-fn]
   [objs atts inz-fn]
-<<<<<<< HEAD
-  (ManyValuedContext (set objs) (set atts)
-                     (if (map? inz-fn)
-                       inz-fn
-                       (hashmap-by-function (fn [[g m]]
-                                              (inz-fn [g m]))
-                                            (cross-product objs atts)))))
-=======
   (Many-Valued-Context. (set objs) (set atts)
                         (hashmap-by-function (fn [[g m]]
                                                (inz-fn g m))
                                              (cross-product objs atts))))
->>>>>>> d4c06c9b
 
 (defmethod make-mv-context :default [objs atts inz]
   (illegal-argument "No method defined for types "
