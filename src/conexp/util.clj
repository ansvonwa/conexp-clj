;; Copyright (c) Daniel Borchmann. All rights reserved.
;; The use and distribution terms for this software are covered by the
;; Eclipse Public License 1.0 (http://opensource.org/licenses/eclipse-1.0.php)
;; which can be found in the file LICENSE at the root of this distribution.
;; By using this software in any fashion, you are agreeing to be bound by
;; the terms of this license.
;; You must not remove this notice, or any other, from this software.

<<<<<<< HEAD
(in-ns 'conexp.base)

(use 'clojure.contrib.profile,
     'clojure.test)

(import 'javax.swing.JOptionPane
        'java.util.Calendar
        'java.text.SimpleDateFormat)
=======
(ns conexp.util
  (:use [clojure.contrib.math :only (round)]
        clojure.contrib.def
        clojure.test)
  (:import javax.swing.JOptionPane
	   java.util.Calendar
	   java.text.SimpleDateFormat))
>>>>>>> f5da6815


;;; Namespace documentation

(defmacro update-ns-meta!
  "Updates meta hash of given namespace with given description."
  [ns & key-value-description]
  `(alter-meta! (find-ns '~ns)
		(fn [meta-hash#]
		  (merge meta-hash# ~(apply hash-map key-value-description)))))

(defmacro ns-doc
  "Sets the documentation of the current namespace to be doc."
  [doc]
  (let [ns (symbol (str *ns*))]
    `(update-ns-meta! ~ns
       :doc ~doc)))

;;; Testing

(defmacro tests-to-run
  "Defines tests to run when the namespace in which this macro is
  called is tested by test-ns."
  [& namespaces]
  `(defn ~'test-ns-hook []
     (dosync
      (ref-set *report-counters*
	       (merge-with + ~@(map (fn [ns]
				      `(do
					 (require '~ns)
					 (test-ns '~ns)))
				    namespaces))))))

(defmacro with-testing-data
  "Expects for all bindings the body to be evaluated to true. bindings
  must be suitable for forall."
  [bindings & body]
  `(forall ~bindings
     ~@(map (fn [expr] `(is ~expr))
            body)))

;;; Types

(defvar clojure-set clojure.lang.PersistentHashSet)
(defvar clojure-fn  clojure.lang.Fn)
(defvar clojure-seq clojure.lang.Sequential)
(defvar clojure-vec clojure.lang.PersistentVector)
(defvar clojure-map clojure.lang.Associative)
(defvar clojure-coll clojure.lang.IPersistentCollection)

(defn clojure-type
  "Dispatch function for multimethods."
  [thing]
  (class thing))


;;; Technical Helpers

(defn ensure-length
  "Fills given string with padding to have at least the given length."
  ([string length]
     (ensure-length string length " "))
  ([string length padding]
     (apply str string (repeat (- length (count string)) padding))))

(defn with-str-out
  "Returns string of all output being made in (flatten body)."
  [& body]
  (with-out-str 
    (doseq [element (flatten body)]
      (print element))))

(defn zip
  "Returns sequence of pairs [x,y] where x runs through seq-1 and
  y runs through seq-2 simultaneously. This is the same as
  (map #(vector %1 %2) seq-1 seq-2)."
  [seq-1 seq-2]
  (map #(vector %1 %2) seq-1 seq-2))

(defn first-non-nil
  "Returns first non-nil element in seq."
  [seq]
  (first (drop-while #(= nil %) seq)))

(defn split-at-first
  "Splits given sequence at first element satisfing predicate.
  The first element satisfing predicate will be in the second sequence."
  [predicate sequence]
  (let [index (or (first-non-nil
		   (map #(if (predicate %1) %2)
			sequence (iterate inc 0)))
		  (count sequence))]
    (split-at index sequence)))

(defn split-at-last
  "Splits given sequence at last element satisfing predicate.
  The last element satisfing predicate will be in the first sequence."
  [predicate sequence]
  (let [index (or (first-non-nil
		   (map #(if (predicate %1) %2)
			(reverse sequence) (range (count sequence) 0 -1)))
		  0)]
    (split-at index sequence)))

(defn- die-with-error
  "Stops program by raising the given error with strings as message."
  [#^Throwable error strings]
  (throw (.. error
	     (getConstructor (into-array Class [String]))
	     (newInstance (into-array Object [(apply str strings)])))))

(defn illegal-argument
  "Throws IllegalArgumentException with given strings as message."
  [& strings]
  (die-with-error IllegalArgumentException strings))

(defn unsupported-operation
  "Throws UnsupportedOperationException with given strings as message."
  [& strings]
  (die-with-error UnsupportedOperationException strings))

(defn illegal-state
  "Throws IllegalStateException with given strings as message."
  [& strings]
  (die-with-error IllegalStateException strings))

(defmacro with-memoized-fns
  "Runs code in body with all functions in functions memoized."
  [functions & body]
  `(binding ~(vec (interleave functions
			      (map (fn [f] `(memoize ~f)) functions)))
     ~@body))

(defmacro memo-fn
  "Defines memoized, anonymous function."
  [name args & body]
  `(let [cache# (ref {})]
     (fn ~name ~args
       (if (contains? @cache# ~args)
	 (@cache# ~args)
	 (let [rslt# (do ~@body)]
	   (dosync
	    (alter cache# assoc ~args rslt#))
	   rslt#)))))

(defn inits
  "Returns a lazy sequence of the beginnings of sqn."
  [sqn]
  (let [runner (fn runner [init rest]
		 (if (not rest)
		   [init]
		   (lazy-seq
		     (cons init (runner (conj init (first rest))
					(next rest))))))]
    (runner [] sqn)))

(defn tails
  "Returns a lazy sequence of the tails of sqn."
  [sqn]
  (let [runner (fn runner [rest]
		 (if (not rest)
		   [[]]
		   (lazy-seq
		     (cons (vec rest) (runner (next rest))))))]
    (runner sqn)))

(defn now
  "Returns the current time in a human readable format."
  []
  (let [#^Calendar cal (Calendar/getInstance),
        #^SimpleDateFormat sdf (SimpleDateFormat. "HH:mm:ss yyyy-MM-dd")]
    (.format sdf (.getTime cal))))

;;; deftype utilities

(defmacro generic-equals
  "Implements a generic equals for class on fields."
  [[this other] class fields]
  `(or (identical? ~this ~other)
       (when (= (class ~this) (class ~other))
         (and ~@(map (fn [field]
                       `(= ~field (. ~(vary-meta other assoc :tag class) ~field)))
                     fields)))))

(defn hash-combine-hash
  "Combines the hashes of all things given."
  [& args]
  (reduce #(hash-combine %1 (hash %2)) 0 args))


;;; Math

(defmacro =>
  "Implements implication."
  [a b]
  `(if ~a ~b true))

(defn <=>
  "Implements equivalence."
  [a b]
  (or (and a b)
      (and (not a) (not b))))

(defmacro forall
  "Implements logical forall quantor."
  [bindings condition]
  `(every? identity
	   (for ~bindings ~condition)))

(defmacro exists
  "Implements logical exists quantor."
  [bindings condition]
  `(or (some identity
	     (for ~bindings ~condition))
       false))

(defmacro set-of
  "Macro for writing sets as mathematicians do (at least similar to it.)"
  [thing condition]
  `(set (for ~condition ~thing)))

(defn div
  "Integer division."
  [a b]
  (round (Math/floor (/ a b))))

(defn distinct-by-key
  "Returns a sequence of all elements of the given sequence with distinct key values,
  where key is a function from the elements of the given sequence. If two elements
  correspond to the same key, the one is chosen which appeared earlier in the sequence.

  This function is copied from clojure.core/distinct and adapted for using a key function."
  [sequence key]
  (let [step (fn step [xs seen]
	       (lazy-seq
		 ((fn [xs seen]
		    (when-let [s (seq xs)]
		      (let [f     (first xs)
			    key-f (key f)]
			(if (contains? seen key-f)
			  (recur (rest s) seen)
			  (cons f (step (rest s) (conj seen key-f)))))))
		  xs seen)))]
    (step sequence #{})))

(defn hashmap-by-function
  "Returns a hash map with the values of keys as keys and their values
  under function as values."
  [function keys]
  (reduce (fn [map k]
	    (assoc map k (function k)))
	  {}
	  keys))

(defn hashmap-from-pairs
  "Returns a hash map of given key-value pairs."
  [seq-of-pairs]
  (into {} seq-of-pairs))

(defn hash-from-attributes
  "Computes a hash value from the values returned from funs applied to this."
  [this funs]
  (reduce bit-xor 0 (map #(%1 this) funs)))

(defmacro with-printed-result
  "Prints string followed by result, returning it."
  [string & body]
  `(let [result# (do
		   ~@body)]
     (println ~string result#)
     result#))


;;; Swings

(defn get-root-cause
  "Returns original message of first exception causing the given one."
  [#^Throwable exception]
  (if-let [cause (.getCause exception)]
    (get-root-cause cause)
    (.getMessage exception)))

(defmacro with-swing-error-msg
  "Runs given code and catches any thrown exception, which is then
  displayed in a message dialog."
  [frame title & body]
  `(try
    ~@body
    (catch Exception e#
      (javax.swing.JOptionPane/showMessageDialog ~frame
						 (get-root-cause e#)
						 ~title
						 javax.swing.JOptionPane/ERROR_MESSAGE))))

;;;

nil<|MERGE_RESOLUTION|>--- conflicted
+++ resolved
@@ -6,7 +6,6 @@
 ;; the terms of this license.
 ;; You must not remove this notice, or any other, from this software.
 
-<<<<<<< HEAD
 (in-ns 'conexp.base)
 
 (use 'clojure.contrib.profile,
@@ -15,15 +14,6 @@
 (import 'javax.swing.JOptionPane
         'java.util.Calendar
         'java.text.SimpleDateFormat)
-=======
-(ns conexp.util
-  (:use [clojure.contrib.math :only (round)]
-        clojure.contrib.def
-        clojure.test)
-  (:import javax.swing.JOptionPane
-	   java.util.Calendar
-	   java.text.SimpleDateFormat))
->>>>>>> f5da6815
 
 
 ;;; Namespace documentation
