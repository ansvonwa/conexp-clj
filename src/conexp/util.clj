;; Copyright (c) Daniel Borchmann. All rights reserved.
;; The use and distribution terms for this software are covered by the
;; Eclipse Public License 1.0 (http://opensource.org/licenses/eclipse-1.0.php)
;; which can be found in the file LICENSE at the root of this distribution.
;; By using this software in any fashion, you are agreeing to be bound by
;; the terms of this license.
;; You must not remove this notice, or any other, from this software.

(in-ns 'conexp.base)

(use 'clojure.contrib.profile,
     'clojure.test)

(import 'javax.swing.JOptionPane
        'java.util.Calendar
        'java.text.SimpleDateFormat)


;;; Namespace documentation

(defmacro update-ns-meta!
  "Updates meta hash of given namespace with given description."
  [ns & key-value-description]
  `(alter-meta! (find-ns '~ns)
		(fn [meta-hash#]
		  (merge meta-hash# ~(apply hash-map key-value-description)))))

(defmacro ns-doc
  "Sets the documentation of the current namespace to be doc."
  [doc]
  (let [ns (symbol (str *ns*))]
    `(update-ns-meta! ~ns
       :doc ~doc)))

;;; Testing

(defmacro tests-to-run
  "Defines tests to run when the namespace in which this macro is
  called is tested by test-ns."
  [& namespaces]
  `(defn ~'test-ns-hook []
     (dosync
      (ref-set *report-counters*
	       (merge-with + ~@(map (fn [ns]
				      `(do
					 (require '~ns)
					 (test-ns '~ns)))
				    namespaces))))))

(defmacro with-testing-data
  "Expects for all bindings the body to be evaluated to true. bindings
  must be suitable for forall."
  [bindings & body]
  `(forall ~bindings
     ~@(map (fn [expr] `(is ~expr))
            body)))

;;; Types

(defvar clojure-set clojure.lang.PersistentHashSet)
(defvar clojure-fn  clojure.lang.Fn)
(defvar clojure-seq clojure.lang.Sequential)
(defvar clojure-vec clojure.lang.PersistentVector)
(defvar clojure-map clojure.lang.Associative)
(defvar clojure-coll clojure.lang.IPersistentCollection)

(defn clojure-type
  "Dispatch function for multimethods."
  [thing]
  (class thing))


;;; Technical Helpers

(defn ensure-length
  "Fills given string with padding to have at least the given length."
  ([string length]
     (ensure-length string length " "))
  ([string length padding]
     (apply str string (repeat (- length (count string)) padding))))

(defn with-str-out
  "Returns string of all output being made in (flatten body)."
  [& body]
  (with-out-str 
    (doseq [element (flatten body)]
      (print element))))

(defn zip
  "Returns sequence of pairs [x,y] where x runs through seq-1 and
  y runs through seq-2 simultaneously. This is the same as
  (map #(vector %1 %2) seq-1 seq-2)."
  [seq-1 seq-2]
  (map #(vector %1 %2) seq-1 seq-2))

(defn first-non-nil
  "Returns first non-nil element in seq."
  [seq]
  (first (drop-while #(= nil %) seq)))

(defn split-at-first
  "Splits given sequence at first element satisfing predicate.
  The first element satisfing predicate will be in the second sequence."
  [predicate sequence]
  (let [index (or (first-non-nil
		   (map #(if (predicate %1) %2)
			sequence (iterate inc 0)))
		  (count sequence))]
    (split-at index sequence)))

(defn split-at-last
  "Splits given sequence at last element satisfing predicate.
  The last element satisfing predicate will be in the first sequence."
  [predicate sequence]
  (let [index (or (first-non-nil
		   (map #(if (predicate %1) %2)
			(reverse sequence) (range (count sequence) 0 -1)))
		  0)]
    (split-at index sequence)))

(defn- die-with-error
  "Stops program by raising the given error with strings as message."
  [#^Throwable error strings]
  (throw (.. error
	     (getConstructor (into-array Class [String]))
	     (newInstance (into-array Object [(apply str strings)])))))

(defn illegal-argument
  "Throws IllegalArgumentException with given strings as message."
  [& strings]
  (die-with-error IllegalArgumentException strings))

(defn unsupported-operation
  "Throws UnsupportedOperationException with given strings as message."
  [& strings]
  (die-with-error UnsupportedOperationException strings))

(defn illegal-state
  "Throws IllegalStateException with given strings as message."
  [& strings]
  (die-with-error IllegalStateException strings))

(defmacro with-memoized-fns
  "Runs code in body with all functions in functions memoized."
  [functions & body]
  `(binding ~(vec (interleave functions
			      (map (fn [f] `(memoize ~f)) functions)))
     ~@body))

(defmacro memo-fn
  "Defines memoized, anonymous function."
  [name args & body]
  `(let [cache# (ref {})]
     (fn ~name ~args
       (if (contains? @cache# ~args)
	 (@cache# ~args)
	 (let [rslt# (do ~@body)]
	   (dosync
	    (alter cache# assoc ~args rslt#))
	   rslt#)))))

(defn inits
  "Returns a lazy sequence of the beginnings of sqn."
  [sqn]
  (let [runner (fn runner [init rest]
		 (if (not rest)
		   [init]
		   (lazy-seq
		     (cons init (runner (conj init (first rest))
					(next rest))))))]
    (runner [] sqn)))

(defn tails
  "Returns a lazy sequence of the tails of sqn."
  [sqn]
  (let [runner (fn runner [rest]
		 (if (not rest)
		   [[]]
		   (lazy-seq
		     (cons (vec rest) (runner (next rest))))))]
    (runner sqn)))

(defn now
  "Returns the current time in a human readable format."
  []
  (let [#^Calendar cal (Calendar/getInstance),
        #^SimpleDateFormat sdf (SimpleDateFormat. "HH:mm:ss yyyy-MM-dd")]
    (.format sdf (.getTime cal))))

;;; deftype utilities

(defmacro generic-equals
  "Implements a generic equals for class on fields."
  [[this other] class fields]
  `(boolean (or (identical? ~this ~other)
                (when (= (class ~this) (class ~other))
                  (and ~@(map (fn [field]
                                `(= ~field (. ~(vary-meta other assoc :tag class) ~field)))
                              fields))))))

(defn hash-combine-hash
  "Combines the hashes of all things given."
  [& args]
  (reduce #(hash-combine %1 (hash %2)) 0 args))


;;; Math

(defmacro =>
  "Implements implication."
  [a b]
  `(if ~a ~b true))

(defn <=>
  "Implements equivalence."
  [a b]
  (or (and a b)
      (and (not a) (not b))))

(defn- expand-bindings
  "Expands bindings used by forall and exists."
  [bindings body]
  (if (empty? bindings)
    body
    (let [[x xs] (first bindings)]
      `(loop [ys# ~xs]
         (if (empty? ys#)
           true
           (let [~x (first ys#)]
             (and ~(expand-bindings (rest bindings) body)
                  (recur (rest ys#)))))))))

(defmacro forall
  "Implements logical forall quantor. Bindings is of the form [var-1
  seq-1 var-2 seq-2 ...]."
  [bindings condition]
  (when-not (let [c (count bindings)]
              (and (<= 0 c)
                   (zero? (mod c 2))))
    (illegal-argument "forall requires even number of bindings."))
  (expand-bindings (map vec (partition 2 bindings)) condition))

(defmacro exists
  "Implements logical exists quantor. Bindings is of the form [var-1
  seq-1 var-2 seq-2 ...]."
  [bindings condition]
<<<<<<< HEAD
  (when-not (let [c (count bindings)]
              (and (<= 0 c)
                   (zero? (mod c 2))))
    (illegal-argument "exists requires even number of bindings."))
  `(not ~(expand-bindings (map vec (partition 2 bindings)) `(not ~condition))))
=======
  `(or (some identity
             (for ~bindings ~condition))
       false))
>>>>>>> 847a11d5

(defmacro set-of
  "Macro for writing sets as mathematicians do (at least similar to it.)"
  [thing condition]
  `(with-local-vars [set# (transient #{})]
     (doseq ~condition
       (var-set set# (conj! (var-get set#) ~thing)))
     (persistent! (var-get set#))))

(defn div
  "Integer division."
  [a b]
  (round (Math/floor (/ a b))))

(defn distinct-by-key
  "Returns a sequence of all elements of the given sequence with distinct key values,
  where key is a function from the elements of the given sequence. If two elements
  correspond to the same key, the one is chosen which appeared earlier in the sequence.

  This function is copied from clojure.core/distinct and adapted for using a key function."
  [sequence key]
  (let [step (fn step [xs seen]
	       (lazy-seq
		 ((fn [xs seen]
		    (when-let [s (seq xs)]
		      (let [f     (first xs)
			    key-f (key f)]
			(if (contains? seen key-f)
			  (recur (rest s) seen)
			  (cons f (step (rest s) (conj seen key-f)))))))
		  xs seen)))]
    (step sequence #{})))

(defn hashmap-by-function
  "Returns a hash map with the values of keys as keys and their values
  under function as values."
  [function keys]
  (reduce (fn [map k]
	    (assoc map k (function k)))
	  {}
	  keys))

(defn hashmap-from-pairs
  "Returns a hash map of given key-value pairs."
  [seq-of-pairs]
  (into {} seq-of-pairs))

(defn hash-from-attributes
  "Computes a hash value from the values returned from funs applied to this."
  [this funs]
  (reduce bit-xor 0 (map #(%1 this) funs)))

(defmacro with-printed-result
  "Prints string followed by result, returning it."
  [string & body]
  `(let [result# (do
		   ~@body)]
     (println ~string result#)
     result#))


;;; Swings

(defn get-root-cause
  "Returns original message of first exception causing the given one."
  [#^Throwable exception]
  (if-let [cause (.getCause exception)]
    (get-root-cause cause)
    (.getMessage exception)))

(defmacro with-swing-error-msg
  "Runs given code and catches any thrown exception, which is then
  displayed in a message dialog."
  [frame title & body]
  `(try
    ~@body
    (catch Exception e#
      (javax.swing.JOptionPane/showMessageDialog ~frame
						 (get-root-cause e#)
						 ~title
						 javax.swing.JOptionPane/ERROR_MESSAGE))))

;;;

nil<|MERGE_RESOLUTION|>--- conflicted
+++ resolved
@@ -244,17 +244,11 @@
   "Implements logical exists quantor. Bindings is of the form [var-1
   seq-1 var-2 seq-2 ...]."
   [bindings condition]
-<<<<<<< HEAD
   (when-not (let [c (count bindings)]
               (and (<= 0 c)
                    (zero? (mod c 2))))
     (illegal-argument "exists requires even number of bindings."))
   `(not ~(expand-bindings (map vec (partition 2 bindings)) `(not ~condition))))
-=======
-  `(or (some identity
-             (for ~bindings ~condition))
-       false))
->>>>>>> 847a11d5
 
 (defmacro set-of
   "Macro for writing sets as mathematicians do (at least similar to it.)"
