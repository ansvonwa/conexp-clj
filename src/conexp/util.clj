;; Copyright (c) Daniel Borchmann. All rights reserved.
;; The use and distribution terms for this software are covered by the
;; Eclipse Public License 1.0 (http://opensource.org/licenses/eclipse-1.0.php)
;; which can be found in the file LICENSE at the root of this distribution.
;; By using this software in any fashion, you are agreeing to be bound by
;; the terms of this license.
;; You must not remove this notice, or any other, from this software.

(ns conexp.util
  (:use clojure.contrib.profile
<<<<<<< HEAD
    [clojure.contrib.math :only (round)]
    clojure.test)
=======
	[clojure.contrib.math :only (round)]
	[clojure.contrib.seq :only (flatten)]
	clojure.test)
>>>>>>> 5773fc07
  (:import javax.swing.JOptionPane
	   java.util.Calendar
	   java.text.SimpleDateFormat))


;;; Namespace documentation

(defmacro update-ns-meta!
  "Updates meta hash of given namespace with given description."
  [ns & key-value-description]
  `(alter-meta! (find-ns '~ns)
		(fn [meta-hash#]
		  (merge meta-hash# ~(apply hash-map key-value-description)))))

(update-ns-meta! conexp.util
  :doc "Loose collection of some useful functions and macros for conexp.")


;;; Testing

(defmacro tests-to-run
  "Defines tests to run when the namespace in which this macro is
  called is tested by test-ns."
  [& namespaces]
  `(defn ~'test-ns-hook []
     (dosync
      (ref-set *report-counters*
	       (merge-with + ~@(map (fn [ns]
				      `(do
					 (require '~ns)
					 (test-ns '~ns)))
				    namespaces))))))


;;; Types

;; work over this and make it more flexible
;; we may need our own hierachy?

(defn math-type
  "Dispatch function for multimethods. Identifies sets and sequences
  as :conexp.util/set and functions as :conexp.util/fn, all other as
  :conexp.util/other."
  [thing]
  (cond
    (or (map? thing)
        (fn? thing))         ::fn
    (or (set? thing)
	(sequential? thing)) ::set
    :else                    ::other))


;;; Technical Helpers

(defn ensure-length
  "Fills given string with padding to have at least the given length."
  ([string length]
     (ensure-length string length " "))

  ([string length padding]
     (apply str string (repeat (- length (count string)) padding))))

(defn with-str-out
  "Returns string of all output being made in (flatten body)."
  [& body]
  (with-out-str 
    (doseq [element (flatten body)]
      (print element))))

(defn zip
  "Returns sequence of pairs [x,y] where x runs through seq-1 and
  y runs through seq-2 simultaneously. This is the same as
  (map #(vector %1 %2) seq-1 seq-2)."
  [seq-1 seq-2]
  (map #(vector %1 %2) seq-1 seq-2))

(defn first-non-nil
  "Returns first non-nil element in seq."
  [seq]
  (first (drop-while #(= nil %) seq)))

(defn split-at-first
  "Splits given sequence at first element satisfing predicate.
  The first element satisfing predicate will be in the second sequence."
  [predicate sequence]
  (let [index (or (first-non-nil
		   (map #(if (predicate %1) %2)
			sequence (iterate inc 0)))
		  (count sequence))]
    (split-at index sequence)))

(defn split-at-last
  "Splits given sequence at last element satisfing predicate.
  The last element satisfing predicate will be in the first sequence."
  [predicate sequence]
  (let [index (or (first-non-nil
		   (map #(if (predicate %1) %2)
			(reverse sequence) (range (count sequence) 0 -1)))
		  0)]
    (split-at index sequence)))

(defn- die-with-error
  "Stops program by raising the given error with strings as message."
  [#^Throwable error strings]
  (throw (.. error
	     (getConstructor (into-array Class [String]))
	     (newInstance (into-array Object [(apply str strings)])))))

(defn illegal-argument
  "Throws IllegalArgumentException with given strings as message."
  [& strings]
  (die-with-error IllegalArgumentException strings))

(defn unsupported-operation
  "Throws UnsupportedOperationException with given strings as message."
  [& strings]
  (die-with-error UnsupportedOperationException strings))

(defn illegal-state
  "Throws IllegalStateException with given strings as message."
  [& strings]
  (die-with-error IllegalStateException strings))

(defmacro with-profiled-fns
  "Runs code in body with all given functions being profiled."
  [fns & body]
  `(binding ~(vec (apply concat
			 (for [fn (distinct fns)]
			   `[~fn (let [orig-fn# ~fn]
				   (fn [& args#]
				     (prof ~(keyword fn)
				       (apply orig-fn# args#))))])))
     (let [data# (with-profile-data ~@body)]
       (if (not (empty? data#))
	 (print-summary (summarize data#))))))

(defmacro with-memoized-fns
  "Runs code in body with all functions in functions memoized."
  [functions & body]
  `(binding ~(vec (interleave functions
			      (map (fn [f] `(memoize ~f)) functions)))
     ~@body))

(defmacro memo-fn
  "Defines memoized, anonymous function."
  [name args & body]
  `(let [cache# (ref {})]
     (fn ~name ~args
       (if (contains? @cache# ~args)
	 (@cache# ~args)
	 (let [rslt# (do ~@body)]
	   (dosync
	    (alter cache# assoc ~args rslt#))
	   rslt#)))))

(defn inits
  "Returns a lazy sequence of the beginnings of sqn."
  [sqn]
  (let [runner (fn runner [init rest]
		 (if (not rest)
		   [init]
		   (lazy-seq
		     (cons init (runner (conj init (first rest))
					(next rest))))))]
    (runner [] sqn)))

(defn tails
  "Returns a lazy sequence of the tails of sqn."
  [sqn]
  (let [runner (fn runner [rest]
		 (if (not rest)
		   [[]]
		   (lazy-seq
		     (cons (vec rest) (runner (next rest))))))]
    (runner sqn)))

(defn now
  "Returns the current time in a human readable format."
  []
  (let [#^Calendar cal (Calendar/getInstance),
        #^SimpleDateFormat sdf (SimpleDateFormat. "HH:mm:ss yyyy-MM-dd")]
    (.format sdf (.getTime cal))))


;;; Math

(defmacro =>
  "Implements implication."
  [a b]
  `(if ~a ~b true))

(defn <=>
  "Implements equivalence."
  [a b]
  (or (and a b)
      (and (not a) (not b))))

(defmacro forall
  "Implements logical forall quantor."
  [bindings condition]
  `(every? identity
	   (for ~bindings ~condition)))

(defmacro exists
  "Implements logical exists quantor."
  [bindings condition]
  `(or (some identity
	     (for ~bindings ~condition))
       false))

(defmacro set-of
  "Macro for writing sets as mathematicians do (at least similar to it.)"
  [thing condition]
  `(set (for ~condition ~thing)))

(defn div
  "Integer division."
  [a b]
  (round (Math/floor (/ a b))))

(defn distinct-by-key
  "Returns a sequence of all elements of the given sequence with distinct key values,
  where key is a function from the elements of the given sequence. If two elements
  correspond to the same key, the one is chosen which appeared earlier in the sequence.

  This function is copied from clojure.core/distinct and adapted for using a key function."
  [sequence key]
  (let [step (fn step [xs seen]
	       (lazy-seq
		 ((fn [xs seen]
		    (when-let [s (seq xs)]
		      (let [f     (first xs)
			    key-f (key f)]
			(if (contains? seen key-f)
			  (recur (rest s) seen)
			  (cons f (step (rest s) (conj seen key-f)))))))
		  xs seen)))]
    (step sequence #{})))

(defn hashmap-by-function
  "Returns a hash map with the values of keys as keys and their values
  under function as values."
  [function keys]
  (reduce (fn [map k]
	    (assoc map k (function k)))
	  {}
	  keys))

(defn hashmap-from-pairs
  "Returns a hash map of given key-value pairs."
  [seq-of-pairs]
  (into {} seq-of-pairs))

(defn hash-from-attributes
  "Computes a hash value from the values returned from funs applied to this."
  [this funs]
  (reduce bit-xor 0 (map #(%1 this) funs)))

(defmacro with-printed-result
  "Prints string followed by result, returning it."
  [string & body]
  `(let [result# (do
		   ~@body)]
     (println ~string result#)
     result#))


;;; Swings

(defn get-root-cause
  "Returns original message of first exception causing the given one."
  [#^Throwable exception]
  (if-let [cause (.getCause exception)]
    (get-root-cause cause)
    (.getMessage exception)))

(defmacro with-swing-error-msg
  "Runs given code and catches any thrown exception, which is then
  displayed in a message dialog."
  [frame title & body]
  `(try
    ~@body
    (catch Exception e#
      (javax.swing.JOptionPane/showMessageDialog ~frame
						 (get-root-cause e#)
						 ~title
						 javax.swing.JOptionPane/ERROR_MESSAGE))))

         
;; synchronization helpers

(defmacro dosync-wait
  "Returns a dosync block that will block until the operation
   has been carried out, the last value of the body will
   be returned."
  [ & body]
  `(let [waiting# (promise)]
     (dosync (deliver waiting# (do ~@body)))
     (deref waiting#)))

;;;

nil<|MERGE_RESOLUTION|>--- conflicted
+++ resolved
@@ -8,14 +8,9 @@
 
 (ns conexp.util
   (:use clojure.contrib.profile
-<<<<<<< HEAD
-    [clojure.contrib.math :only (round)]
-    clojure.test)
-=======
 	[clojure.contrib.math :only (round)]
 	[clojure.contrib.seq :only (flatten)]
 	clojure.test)
->>>>>>> 5773fc07
   (:import javax.swing.JOptionPane
 	   java.util.Calendar
 	   java.text.SimpleDateFormat))
