--- conflicted
+++ resolved
@@ -11,14 +11,10 @@
 
 ;;;
 
-<<<<<<< HEAD
 (tests-to-run conexp.contrib.tests.util
               conexp.contrib.tests.algorithms
-              conexp.contrib.tests.dl)
-=======
-(tests-to-run conexp.contrib.tests.dl
+              conexp.contrib.tests.dl
               conexp.contrib.tests.factor-analysis)
->>>>>>> 10e2437b
 
 ;;;
 
