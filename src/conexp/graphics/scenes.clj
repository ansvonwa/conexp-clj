;; Copyright (c) Daniel Borchmann. All rights reserved.
;; The use and distribution terms for this software are covered by the
;; Eclipse Public License 1.0 (http://opensource.org/licenses/eclipse-1.0.php)
;; which can be found in the file LICENSE at the root of this distribution.
;; By using this software in any fashion, you are agreeing to be bound by
;; the terms of this license.
;; You must not remove this notice, or any other, from this software.

(ns conexp.graphics.scenes
  (:use conexp.base
	conexp.graphics.util)
  (:import [java.awt Color Canvas]
	   [java.awt.event ComponentListener]
	   [java.io File]
	   [no.geosoft.cc.graphics GWindow GScene GStyle GWorldExtent]))

(update-ns-meta! conexp.graphics.scenes
 :doc "Namespace for scene abstraction.")


;;; scenes

(defvar- *default-scene-style* (doto (GStyle.)
				 (.setBackgroundColor Color/WHITE)
				 (.setAntialiased true))
  "Default GScene style.")

(defn make-window
  "Creates default window."
  []
  (GWindow. Color/WHITE))

;; setting custom data

(defn- initialize-scene
  "Initializies given scene."
  [#^GScene scn]
  (.setUserData scn (ref {}))
  scn)

(defn add-data-to-scene
  "Adds given data under keyword to scene."
  [#^GScene scn, key, data]
  (dosync
   (alter (.getUserData scn) assoc key data)))

(defn update-data-for-scene
  "Updates data item associated with keys in scene."
  [#^GScene scn, keys, data]
  (dosync
   (alter (.getUserData scn) assoc-in keys data)))

(defn remove-data-from-scene
  "Removes all data associated with key from scene."
  [#^GScene scn, key]
  (dosync
   (alter (.getUserData scn) disj key)))

(defn get-data-from-scene
  "Returns data associated with key from scene."
  [#^GScene scn, key]
  (-> scn .getUserData deref (get key)))

<<<<<<< HEAD
=======
(declare add-hook)

(defn make-scene
  "Makes scene on given window."
  [window]
  (let [#^GScene scn (GScene. window)]
    (doto scn
      (initialize-scene)
      (add-data-to-scene :hooks {})
      (add-hook :image-changed)
      (.shouldZoomOnResize true)
      (.shouldWorldExtentFitViewport false)
      (.setStyle *default-scene-style*))
    scn))
>>>>>>> 4f1baed3

(defn redraw-scene
  "Redraws current viewport of scene."
  [#^GScene scn]
  (.zoom scn 1.0))

;; hooks

(defn- get-scene-hooks
  "Returns the hooks with their corresponding callbacks for scene."
  [scn]
  (get-data-from-scene scn :hooks))

(defn- set-scene-hooks
  "Sets hash-map of hooks to callbacks as scene hooks."
  [scn, hooks]
  (add-data-to-scene scn :hooks hooks))

(defn add-hook
  "Adds hook for scene."
  [scn, hook]
  (when (not (contains? (get-scene-hooks scn) hook))
    (update-data-for-scene scn [:hooks hook] [])))

(defn make-scene
  "Makes scene on given window."
  [window]
  (let [#^GScene scn (GScene. window)]
    (doto scn
      (initialize-scene)
      (add-data-to-scene :hooks {})
      (add-hook :image-changed)
      (.shouldZoomOnResize true)
      (.shouldWorldExtentFitViewport false)
      (.setStyle *default-scene-style*))
    scn))


(defn set-callback-for-hook
  "Sets given functions as callbacks for hook on scene."
  [scn hook functions]
  (when (not (contains? (get-scene-hooks scn) hook))
    (add-hook scn hook))
  (set-scene-hooks scn (assoc (get-scene-hooks scn) hook functions)))

(defn add-callback-for-hook
  "Adds given function as additional callback for hook."
  [scn hook function]
  (set-callback-for-hook scn hook
			 (conj (get (get-scene-hooks scn) hook)
			       function)))

(defn call-hook-with
  "Calls all callbacks of hook with given arguments."
  [scn hook & args]
  (when (not (contains? (get-scene-hooks scn) hook))
    (illegal-argument "Hook " hook " cannot be called for scene."))
  (doseq [callback (get (get-scene-hooks scn) hook)]
    (apply callback args)))

;; methods on scenes

(defn start-interaction
  "Starts a given interaction for scene. interaction must be a
  function from a scene to a GInteraction object."
  [#^GScene scn interaction]
  (.. scn getWindow (startInteraction (interaction scn))))

(defn get-zoom-factors
  "Returns zoom factors for height and width of given scene."
  [#^GScene scn]
  (let [#^GWorldExtent current-world-extent (.getWorldExtent scn),
	#^GWorldExtent initial-world-extent (.getInitialWorldExtent scn)]
    [(/ (.getHeight current-world-extent) (.getHeight initial-world-extent)),
     (/ (.getWidth current-world-extent) (.getWidth initial-world-extent))]))

(defn get-canvas-from-scene
  "Returns canvas associated with a scene."
  [#^GScene scn]
  (let [#^Canvas canvas (.. scn getWindow getCanvas)]
    (.addComponentListener canvas (proxy [ComponentListener] []
				    (componentResized [comp-evt]
				      (call-hook-with scn :image-changed))))
    canvas))

(defn save-image
  "Saves image on scene scn in given file with given format."
  [#^GScene scn, #^File file, format]
  (let [#^GWindow wnd (.getWindow scn)]
    (condp contains? format
      #{"jpg", "jpeg"} (.saveAsJpg wnd file),
      #{"png"}         (.saveAsPng wnd file),
      #{"gif"}         (.saveAsGif wnd file),
      (illegal-argument "Format " format " not supported for saving images."))))

(defn show-labels
  "Turns visibility of labels on scene on and off."
  [#^GScene scn, toggle]
  (.setVisibility scn (if toggle
			GScene/ANNOTATION_VISIBLE
			GScene/ANNOTATION_INVISIBLE)))

;;;

nil<|MERGE_RESOLUTION|>--- conflicted
+++ resolved
@@ -61,8 +61,6 @@
   [#^GScene scn, key]
   (-> scn .getUserData deref (get key)))
 
-<<<<<<< HEAD
-=======
 (declare add-hook)
 
 (defn make-scene
@@ -77,7 +75,6 @@
       (.shouldWorldExtentFitViewport false)
       (.setStyle *default-scene-style*))
     scn))
->>>>>>> 4f1baed3
 
 (defn redraw-scene
   "Redraws current viewport of scene."
@@ -101,20 +98,6 @@
   [scn, hook]
   (when (not (contains? (get-scene-hooks scn) hook))
     (update-data-for-scene scn [:hooks hook] [])))
-
-(defn make-scene
-  "Makes scene on given window."
-  [window]
-  (let [#^GScene scn (GScene. window)]
-    (doto scn
-      (initialize-scene)
-      (add-data-to-scene :hooks {})
-      (add-hook :image-changed)
-      (.shouldZoomOnResize true)
-      (.shouldWorldExtentFitViewport false)
-      (.setStyle *default-scene-style*))
-    scn))
-
 
 (defn set-callback-for-hook
   "Sets given functions as callbacks for hook on scene."
