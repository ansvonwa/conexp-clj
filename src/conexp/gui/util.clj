--- conflicted
+++ resolved
@@ -274,7 +274,7 @@
   (let [#^JTabbedPane tabpane (get-tabpane frame)]
     (into {} (indexed (seq (.getComponents tabpane))))))
 
-<<<<<<< HEAD
+
 (defn add-tab-with-name-icon-tooltip
   "Addes given panel to the tabpane of frame, giving name icon and tooltip"
   [frame pane name icon tooltip]
@@ -292,8 +292,6 @@
   (with-swing-threads
      (.remove (get-tabpane frame) pane)
      (.validate frame)))
-=======
-;;;
->>>>>>> 43b9c0ac
+
 
 nil