# -*- mode: org -*-
#+startup: content
#+startup: hidestars
#+filetags: CONEXP
#+category: conexp-clj

* Script
** DONE Add readline support
   using jline
* Lattice Drawing
** TODO Adjusting nodes in lattice diagram with parallelogram rule
** TODO draw-lattice-to-file
   We need some function (i.e. draw-lattice-to-file) which produces a
   file of the picture of a lattice layout, when given the same
   arguments as draw-lattice.

   For this we need some abstrace picture-drawing facility, which can
   produce pictures without showing them. For that we could use svg
   (also as output format for layouts) and simply write it to a file.
* IO
** TODO Add tests for explicit IO formats
   given as keywords or strings.
** TODO Allow additional arguments to write-context
   depending on the current layout.
** TODO More IO formats for contexts [2/5]
   - [X] anonymous burmeister (without names for objects and
     attributes)
   - [ ] csc
   - [ ] slf
   - [ ] csx
   - [X] binary csv
** TODO Lattice IO for csv and dot
   That should be simple for output, but non-trivial for input.
** TODO Add support for multiple contexts/... in IO
   I.e. a call like

     (write-context :conexp "/tmp/file" ctx-1 ctx-2 ctx-3)

   should be possible. read-context then should also take an index of
   which context to read in.
* Tests
** TODO Improve test coverage of conexp contrib [0/12]                    :7:
   - [ ] algorithms
   - [ ] concept approximation
   - [ ] DL
   - [ ] draw (?)
   - [ ] exec
   - [ ] experimental
   - [ ] factor analysis
   - [ ] fuzzy [0/3]
     - [ ] logics
     - [ ] sets
     - [ ] fca
   - [ ] GUI (?)
   - [ ] Java
   - [ ] retracts
   - [ ] util [0/1]
     - [ ] general sorted sets
** TODO Add tests for new Association Rule functions                      :7:
** TODO Add tests for exploration with incomplete counterexamples         :7:
* Layout
** TODO Add more layout output [0/2]
   - [ ] svg
   - [ ] povray
** TODO Rewrite to-inf-additive-layout                                    :7:
   As projection into the subspace of all infimum-additive layouts.
** TODO Implement Christians Force Layout with derivations
* Documentation
** NEXT Write Wiki [4/7]
   - [X] Getting Started
   - [X] Basic Notation and Syntax
   - [-] Basic Usage
     - [X] Creating and Working with Formal Contexts
     - [ ] Concept Lattices
     - [X] IO
     - [ ] Implications
     - [X] Exploration
     - [X] Scaling Many-Valued Contexts
   - [ ] Advanced Usage
     - [ ] Factorizing Formal Contexts
     - [ ] Fuzzy FCA in conexp-clj
   - [ ] Use cases of conexp-clj
     - [ ] A Formal Context of Functions
     - [ ] Context of All Permutations on a Finite Set
     - [ ] The Tamari Lattice
   - [X] Other Features
     - [X] Using conexp-clj from sage
     - [X] Calling conexp-clj functions from Java
   - [X] API documentation
** DONE API documentation on the Wiki
* Core
** TODO Change attribute names for mv-context scales                      :7:
   They are somewhat arbitrary and may also be misleading. Don't
   forget to adjust the tests for them after finishing.
** TODO Make luxenburger-base parallel                                    :7:
** TODO Rule Exploration with Impex
** TODO Incorporate clojure.core.reducers                                 :7:
** TODO Exploration: answer questions from within the repl                :7:
** DONE Unify interface to explore-attributes                             :7:
<<<<<<< HEAD
** DONE Write conversion functions for fcalib                             :7:
=======
** DONE Add minimal-support constraints to canonical base computation     :7:
>>>>>>> b4edde9e
* GUI
** TODO Allow resizing of cells in GUI
   For this a special mouse handler has to be implemented that changes the cursor when
   resizing is possible.  Resizing itself must be done via setRowHeight() or one of
   TableColumns methods for setting the width of a column.
** TODO Use breakable tool bar for context editor
** TODO GUI context editor
** TODO GUI lattice editor
** TODO GUI code editor
** TODO GUI plugin browser
** TODO Undo for GUI
** DONE Fix neverending rotation when choosing another tab
* Bugs
** DONE Fix error for conexp-clj's gui                                    :7:
   - State "DONE"       from "TODO"       [2013-09-26 Do 15:25]
   CLOCK: [2013-08-21 Mi 12:39]--[2013-08-21 Mi 12:39] =>  0:00
   Added: [2013-08-21 Mi 12:39]
** DONE conexp-clj: find out whether there is a bug in canonical-base with background knowledge
   - State "DONE"       from "NEXT"       [2013-09-04 Mi 18:02] \\
     Apparently, there was one: the computation of the canonical base with background
     knowledge unconditionally started with ∅ as the first premises, which is not correct if
     one has implications of the form ∅ ⇒ A for some A ⊆ M.  Fixed that, added some (small)
     test case for it and added Johannes as contributor to conexp-clj.
   - State "NEXT"       from "TODO"       [2013-09-04 Mi 17:10] \\
     Making first reasonability tests with the data from Johannes
   See Johannes information on this
   :LOGBOOK:
   CLOCK: [2013-09-04 Mi 17:11]--[2013-09-04 Mi 18:02] =>  0:51
   CLOCK: [2013-09-04 Mi 15:50]--[2013-09-04 Mi 15:51] =>  0:01
   :END:
   Added: [2013-09-04 Mi 15:50]

** DONE Check whether counterexample is valid in incomplete exploration   :7:
   - State "DONE"       from "TODO"       [2013-09-30 Mo 14:02]
   :LOGBOOK:
   CLOCK: [2013-09-30 Mo 13:47]--[2013-09-30 Mo 14:02] =>  0:15
   :END:
<|MERGE_RESOLUTION|>--- conflicted
+++ resolved
@@ -97,11 +97,8 @@
 ** TODO Incorporate clojure.core.reducers                                 :7:
 ** TODO Exploration: answer questions from within the repl                :7:
 ** DONE Unify interface to explore-attributes                             :7:
-<<<<<<< HEAD
 ** DONE Write conversion functions for fcalib                             :7:
-=======
 ** DONE Add minimal-support constraints to canonical base computation     :7:
->>>>>>> b4edde9e
 * GUI
 ** TODO Allow resizing of cells in GUI
    For this a special mouse handler has to be implemented that changes the cursor when
